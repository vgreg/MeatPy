--- conflicted
+++ resolved
@@ -1,955 +1,871 @@
-import struct
-
-from ..message_parser import MarketMessage
-
-<<<<<<< HEAD
-class ITCH50MarketMessage(MarketMessage):
-    """A market message in ITCH 4.1 format.
-    Updated to ITCH 5.0 format.
-=======
->>>>>>> f8f87aaf
-
-class ITCH50MarketMessage(MarketMessage):
-    """A market message in ITCH 4.1 format."""
-
-    sysEventCodes = {
-        b"O": "Start of Messages",
-        b"S": "Start of System Hours",
-        b"Q": "Start of Market Hours",
-        b"M": "End of Market Hours",
-        b"E": "End of System Hours",
-        b"C": "End of Messages",
-    }
-
-    market = {
-<<<<<<< HEAD
-        b'N': 'NYSE',
-        b'A': 'AMEX',
-        b'P': 'Arca',
-        b'Q': 'NASDAQ Global Select',
-        b'G': 'NASDAQ Global Market',
-        b'S': 'NASDAQ Capital Market',
-        b'Z': 'BATS',
-        b' ': 'Not available'
-        }
-=======
-        b"N": "NYSE",
-        b"A": "AMEX",
-        b"P": "Arca",
-        b"Q": "NASDAQ Global Select",
-        b"G": "NASDAQ Global Market",
-        b"S": "NASDAQ Capital Market",
-        b"Z": "BATS",
-        b"V": "Investors’ Exchange",
-        b" ": "Not available",
-    }
->>>>>>> f8f87aaf
-
-    finStatusbsindicators = {
-        b"D": "Deficient",
-        b"E": "Deliquent",
-        b"Q": "Bankrupt",
-        b"S": "Suspended",
-        b"G": "Deficient and Bankrupt",
-        b"H": "Deficient and Deliquent",
-        b"J": "Delinquent and Bankrput",
-        b"K": "Deficient, Delinquent and Bankrupt",
-        b"C": "Creations and/or Redemptions Suspended for Exchange Traded Product",
-        b"N": "Normal (Defualt): Issuer Is NOT Deficient, Delinquent, or Bankrupt",
-        b" ": "Not available. Firms should refer to SIAC feeds for code if needed",
-    }
-
-    roundLotsOnly = {b"Y": "Only round lots", b"N": "Odd and Mixed lots"}
-
-    # These list get overriden in individual messages... still relevant?
-
-    tradingStates = {
-        b"H": "Halted across all U.S. equity markets / SROs",
-        b"P": "Paused across all U.S. equity markets / SROs",
-        b"Q": "Quotation only period for cross-SRO halt or pause",
-        b"T": "Trading on NASDAQ",
-    }
-
-    primaryMarketMaker = {
-        b"Y": "Primary market maker",
-        b"N": "Non-primary market maker",
-    }
-
-    marketMakerModes = {
-        b"N": "Normal",
-        b"P": "Passive",
-        b"S": "Syndicate",
-        b"R": "Pre-syndicate",
-        b"L": "Penalty",
-    }
-
-    marketParticipantStates = {
-        b"A": "Active",
-        b"E": "Excused",
-        b"W": "Withdrawn",
-        b"S": "Suspended",
-        b"D": "Deleted",
-    }
-
-    interest = {
-        b"B": "RPI orders avail on buy side",
-        b"S": "RPI orders avail on sell side",
-        b"A": "RPI orders avail on both sides",
-        b"N": "No RPI orders avail",
-    }
-
-    crossType = {
-        b"O": "NASDAQ Opening Cross",
-        b"C": "NASDAQ Closing Cross",
-        b"H": "Cross for IPO and Halted Securities",
-        b"I": "NASDAQ Cross Network: Intraday Cross and Post-Close Cross",
-    }
-
-    def print_out(self, indent):
-        print(indent + self.description)
-
-    def set_timestamp(self, ts1, ts2):
-        self.timestamp = ts2 | (ts1 << 32)
-
-    def split_timestamp(self):
-        ts1 = self.timestamp >> 32
-        ts2 = self.timestamp - (ts1 << 32)
-        return (ts1, ts2)
-
-
-class SystemEventMessage(ITCH50MarketMessage):
-    type = b"S"
-    description = "System Event Message"
-    message_size = struct.calcsize("!HHHIc") + 1
-
-    def __init__(self, message):
-        (self.stock_locate, self.tracking_number, ts1, ts2, self.code) = struct.unpack(
-            "!HHHIc", message[1:]
-        )
-        self.set_timestamp(ts1, ts2)
-
-    def pack(self):
-        (ts1, ts2) = self.split_timestamp()
-        return struct.pack(
-            "!cHHHIc",
-            self.type,
-            self.stock_locate,
-            self.tracking_number,
-            ts1,
-            ts2,
-            self.code,
-        )
-
-
-class StockDirectoryMessage(ITCH50MarketMessage):
-    type = b"R"
-    description = "Stock Directory Message"
-    message_size = struct.calcsize("!HHHI8sccIcc2scccccIc") + 1
-
-    def __init__(self, message):
-        (
-            self.stock_locate,
-            self.tracking_number,
-            ts1,
-            ts2,
-            self.stock,
-            self.category,
-            self.status,
-            self.lotsize,
-            self.lotsonly,
-            self.issue_class,
-            self.issue_sub,
-            self.authenticity,
-            self.shortsale_thresh,
-            self.ipo_flag,
-            self.luld_ref,
-            self.etp_flag,
-            self.etp_leverage,
-            self.inverse_ind,
-        ) = struct.unpack("!HHHI8sccIcc2scccccIc", message[1:])
-        self.set_timestamp(ts1, ts2)
-
-    def pack(self):
-        (ts1, ts2) = self.split_timestamp()
-        return struct.pack(
-            "!cHHHI8sccIcc2scccccIc",
-            self.type,
-            self.stock_locate,
-            self.tracking_number,
-            ts1,
-            ts2,
-            self.stock,
-            self.category,
-            self.status,
-            self.lotsize,
-            self.lotsonly,
-            self.issue_class,
-            self.issue_sub,
-            self.authenticity,
-            self.shortsale_thresh,
-            self.ipo_flag,
-            self.luld_ref,
-            self.etp_flag,
-            self.etp_leverage,
-            self.inverse_ind,
-        )
-
-
-class StockTradingActionMessage(ITCH50MarketMessage):
-    type = b"H"
-    description = "Stock Trading Message"
-    message_size = struct.calcsize("!HHHI8scc4s") + 1
-
-    def __init__(self, message):
-        (
-            self.stock_locate,
-            self.tracking_number,
-            ts1,
-            ts2,
-            self.stock,
-            self.state,
-            self.reserved,
-            self.reason,
-        ) = struct.unpack("!HHHI8scc4s", message[1:])
-        self.set_timestamp(ts1, ts2)
-
-    def pack(self):
-        (ts1, ts2) = self.split_timestamp()
-        return struct.pack(
-            "!cHHHI8scc4s",
-            self.type,
-            self.stock_locate,
-            self.tracking_number,
-            ts1,
-            ts2,
-            self.stock,
-            self.state,
-            self.reserved,
-            self.reason,
-        )
-
-
-class RegSHOMessage(ITCH50MarketMessage):
-    type = b"Y"
-    description = "Reg SHO Short Sale Message"
-    message_size = struct.calcsize("!HHHI8sc") + 1
-
-    def __init__(self, message):
-        (self.stock_locate, self.tracking_number, ts1, ts2, self.stock, self.action) = (
-            struct.unpack("!HHHI8sc", message[1:])
-        )
-        self.set_timestamp(ts1, ts2)
-
-    def pack(self):
-        (ts1, ts2) = self.split_timestamp()
-        return struct.pack(
-            "!cHHHI8sc",
-            self.type,
-            self.stock_locate,
-            self.tracking_number,
-            ts1,
-            ts2,
-            self.stock,
-            self.action,
-        )
-
-
-class MarketParticipantPositionMessage(ITCH50MarketMessage):
-    type = b"L"
-    description = "Market Participant Message"
-    message_size = struct.calcsize("!HHHI4s8sccc") + 1
-
-    def __init__(self, message):
-        (
-            self.stock_locate,
-            self.tracking_number,
-            ts1,
-            ts2,
-            self.mpid,
-            self.stock,
-            self.primaryMarketMaker,
-            self.marketMakermode,
-            self.state,
-        ) = struct.unpack("!HHHI4s8sccc", message[1:])
-        self.set_timestamp(ts1, ts2)
-
-    def pack(self):
-        (ts1, ts2) = self.split_timestamp()
-        return struct.pack(
-            "!cHHHI4s8sccc",
-            self.type,
-            self.stock_locate,
-            self.tracking_number,
-            ts1,
-            ts2,
-            self.mpid,
-            self.stock,
-            self.primaryMarketMaker,
-            self.marketMakermode,
-            self.state,
-        )
-
-
-class AddOrderMessage(ITCH50MarketMessage):
-    type = b"A"
-    description = "Add Order Message"
-    message_size = struct.calcsize("!HHHIQcI8sI") + 1
-
-    def __init__(self, message):
-        (
-            self.stock_locate,
-            self.tracking_number,
-            ts1,
-            ts2,
-            self.orderRefNum,
-            self.bsindicator,
-            self.shares,
-            self.stock,
-            self.price,
-        ) = struct.unpack("!HHHIQcI8sI", message[1:])
-        self.set_timestamp(ts1, ts2)
-
-    def pack(self):
-        (ts1, ts2) = self.split_timestamp()
-        return struct.pack(
-            "!cHHHIQcI8sI",
-            self.type,
-            self.stock_locate,
-            self.tracking_number,
-            ts1,
-            ts2,
-            self.orderRefNum,
-            self.bsindicator,
-            self.shares,
-            self.stock,
-            self.price,
-        )
-
-
-class AddOrderMPIDMessage(ITCH50MarketMessage):
-    type = b"F"
-    description = "Add Order w/ MPID Message"
-    message_size = struct.calcsize("!HHHIQcI8sI4s") + 1
-
-    def __init__(self, message):
-        (
-            self.stock_locate,
-            self.tracking_number,
-            ts1,
-            ts2,
-            self.orderRefNum,
-            self.bsindicator,
-            self.shares,
-            self.stock,
-            self.price,
-            self.attribution,
-        ) = struct.unpack("!HHHIQcI8sI4s", message[1:])
-        self.set_timestamp(ts1, ts2)
-
-    def pack(self):
-        (ts1, ts2) = self.split_timestamp()
-        return struct.pack(
-            "!cHHHIQcI8sI4s",
-            self.type,
-            self.stock_locate,
-            self.tracking_number,
-            ts1,
-            ts2,
-            self.orderRefNum,
-            self.bsindicator,
-            self.shares,
-            self.stock,
-            self.price,
-            self.attribution,
-        )
-
-
-class OrderExecutedMessage(ITCH50MarketMessage):
-    type = b"E"
-    description = "Order Executed Message"
-    message_size = struct.calcsize("!HHHIQIQ") + 1
-
-    def __init__(self, message):
-        (
-            self.stock_locate,
-            self.tracking_number,
-            ts1,
-            ts2,
-            self.orderRefNum,
-            self.shares,
-            self.match,
-        ) = struct.unpack("!HHHIQIQ", message[1:])
-        self.set_timestamp(ts1, ts2)
-
-    def pack(self):
-        (ts1, ts2) = self.split_timestamp()
-        return struct.pack(
-            "!cHHHIQIQ",
-            self.type,
-            self.stock_locate,
-            self.tracking_number,
-            ts1,
-            ts2,
-            self.orderRefNum,
-            self.shares,
-            self.match,
-        )
-
-
-class OrderExecutedPriceMessage(ITCH50MarketMessage):
-    type = b"C"
-    description = "Order Executed w/ Price Message"
-    message_size = struct.calcsize("!HHHIQIQcI") + 1
-
-    def __init__(self, message):
-        (
-            self.stock_locate,
-            self.tracking_number,
-            ts1,
-            ts2,
-            self.orderRefNum,
-            self.shares,
-            self.match,
-            self.printable,
-            self.price,
-        ) = struct.unpack("!HHHIQIQcI", message[1:])
-        self.set_timestamp(ts1, ts2)
-
-    def pack(self):
-        (ts1, ts2) = self.split_timestamp()
-        return struct.pack(
-            "!cHHHIQIQcI",
-            self.type,
-            self.stock_locate,
-            self.tracking_number,
-            ts1,
-            ts2,
-            self.orderRefNum,
-            self.shares,
-            self.match,
-            self.printable,
-            self.price,
-        )
-
-
-class OrderCancelMessage(ITCH50MarketMessage):
-    type = b"X"
-    description = "Order Cancel Message"
-    message_size = struct.calcsize("!HHHIQI") + 1
-
-    def __init__(self, message):
-        (
-            self.stock_locate,
-            self.tracking_number,
-            ts1,
-            ts2,
-            self.orderRefNum,
-            self.cancelShares,
-        ) = struct.unpack("!HHHIQI", message[1:])
-        self.set_timestamp(ts1, ts2)
-
-    def pack(self):
-        (ts1, ts2) = self.split_timestamp()
-        return struct.pack(
-            "!cHHHIQI",
-            self.type,
-            self.stock_locate,
-            self.tracking_number,
-            ts1,
-            ts2,
-            self.orderRefNum,
-            self.cancelShares,
-        )
-
-
-class OrderDeleteMessage(ITCH50MarketMessage):
-    type = b"D"
-    description = "Order Delete Message"
-    message_size = struct.calcsize("!HHHIQ") + 1
-
-    def __init__(self, message):
-        (self.stock_locate, self.tracking_number, ts1, ts2, self.orderRefNum) = (
-            struct.unpack("!HHHIQ", message[1:])
-        )
-        self.set_timestamp(ts1, ts2)
-
-    def pack(self):
-        (ts1, ts2) = self.split_timestamp()
-        return struct.pack(
-            "!cHHHIQ",
-            self.type,
-            self.stock_locate,
-            self.tracking_number,
-            ts1,
-            ts2,
-            self.orderRefNum,
-        )
-
-
-class OrderReplaceMessage(ITCH50MarketMessage):
-    type = b"U"
-    description = "Order Replaced Message"
-    message_size = struct.calcsize("!HHHIQQII") + 1
-
-    def __init__(self, message):
-        (
-            self.stock_locate,
-            self.tracking_number,
-            ts1,
-            ts2,
-            self.origOrderRefNum,
-            self.newOrderRefNum,
-            self.shares,
-            self.price,
-        ) = struct.unpack("!HHHIQQII", message[1:])
-        self.set_timestamp(ts1, ts2)
-
-    def pack(self):
-        (ts1, ts2) = self.split_timestamp()
-        return struct.pack(
-            "!cHHHIQQII",
-            self.type,
-            self.stock_locate,
-            self.tracking_number,
-            ts1,
-            ts2,
-            self.origOrderRefNum,
-            self.newOrderRefNum,
-            self.shares,
-            self.price,
-        )
-
-
-class TradeMessage(ITCH50MarketMessage):
-    type = b"P"
-    description = "Trade Message"
-    message_size = struct.calcsize("!HHHIQcI8sIQ") + 1
-
-    def __init__(self, message):
-        (
-            self.stock_locate,
-            self.tracking_number,
-            ts1,
-            ts2,
-            self.orderRefNum,
-            self.bsindicator,
-            self.shares,
-            self.stock,
-            self.price,
-            self.match,
-        ) = struct.unpack("!HHHIQcI8sIQ", message[1:])
-        self.set_timestamp(ts1, ts2)
-
-    def pack(self):
-        (ts1, ts2) = self.split_timestamp()
-        return struct.pack(
-            "!cHHHIQcI8sIQ",
-            self.type,
-            self.stock_locate,
-            self.tracking_number,
-            ts1,
-            ts2,
-            self.orderRefNum,
-            self.bsindicator,
-            self.shares,
-            self.stock,
-            self.price,
-            self.match,
-        )
-
-
-class CrossTradeMessage(ITCH50MarketMessage):
-    type = b"Q"
-    description = "Cross Trade Message"
-    message_size = struct.calcsize("!HHHIQ8sIQc") + 1
-
-    def __init__(self, message):
-        (
-            self.stock_locate,
-            self.tracking_number,
-            ts1,
-            ts2,
-            self.shares,
-            self.stock,
-            self.price,
-            self.match,
-            self.crossType,
-        ) = struct.unpack("!HHHIQ8sIQc", message[1:])
-        self.set_timestamp(ts1, ts2)
-
-    def pack(self):
-        (ts1, ts2) = self.split_timestamp()
-        return struct.pack(
-            "!cHHHIQ8sIQc",
-            self.type,
-            self.stock_locate,
-            self.tracking_number,
-            ts1,
-            ts2,
-            self.shares,
-            self.stock,
-            self.price,
-            self.match,
-            self.crossType,
-        )
-
-
-class BrokenTradeMessage(ITCH50MarketMessage):
-    type = b"B"
-    description = "Broken Trade Message"
-    message_size = struct.calcsize("!HHHIQ") + 1
-
-    def __init__(self, message):
-        (self.stock_locate, self.tracking_number, ts1, ts2, self.match) = struct.unpack(
-            "!HHHIQ", message[1:]
-        )
-        self.set_timestamp(ts1, ts2)
-
-    def pack(self):
-        (ts1, ts2) = self.split_timestamp()
-        return struct.pack(
-            "!cHHHIQ",
-            self.type,
-            self.stock_locate,
-            self.tracking_number,
-            ts1,
-            ts2,
-            self.match,
-        )
-
-
-class NoiiMessage(ITCH50MarketMessage):
-    type = b"I"
-    description = "NOII Message"
-    message_size = struct.calcsize("!HHHIQQc8sIIIcc") + 1
-
-    def __init__(self, message):
-        (
-            self.stock_locate,
-            self.tracking_number,
-            ts1,
-            ts2,
-            self.pairedShares,
-            self.imbalance,
-            self.imbalanceDirection,
-            self.stock,
-            self.farPrice,
-            self.nearPrice,
-            self.currentRefPrice,
-            self.crossType,
-            self.priceVariationbsindicator,
-        ) = struct.unpack("!HHHIQQc8sIIIcc", message[1:])
-        self.set_timestamp(ts1, ts2)
-
-    def pack(self):
-        (ts1, ts2) = self.split_timestamp()
-        return struct.pack(
-            "!cHHHIQQc8sIIIcc",
-            self.type,
-            self.stock_locate,
-            self.tracking_number,
-            ts1,
-            ts2,
-            self.pairedShares,
-            self.imbalance,
-            self.imbalanceDirection,
-            self.stock,
-            self.farPrice,
-            self.nearPrice,
-            self.currentRefPrice,
-            self.crossType,
-            self.priceVariationbsindicator,
-        )
-
-
-class RpiiMessage(ITCH50MarketMessage):
-    type = b"N"
-    description = "Retail Price Improvement Message"
-    message_size = struct.calcsize("!HHHI8sc") + 1
-
-    def __init__(self, message):
-        (
-            self.stock_locate,
-            self.tracking_number,
-            ts1,
-            ts2,
-            self.stock,
-            self.interest,
-        ) = struct.unpack("!HHHI8sc", message[1:])
-        self.set_timestamp(ts1, ts2)
-
-    def pack(self):
-        (ts1, ts2) = self.split_timestamp()
-        return struct.pack(
-            "!cHHHI8sc",
-            self.type,
-            self.stock_locate,
-            self.tracking_number,
-            ts1,
-            ts2,
-            self.stock,
-            self.interest,
-        )
-
-
-class MWCBDeclineLevelMessage(ITCH50MarketMessage):
-    type = b"V"
-    description = "MWCB Decline Level Message"
-    message_size = struct.calcsize("!HHHIQQQ") + 1
-
-    def __init__(self, message):
-        (
-            self.stock_locate,
-            self.tracking_number,
-            ts1,
-            ts2,
-            self.level1,
-            self.level2,
-            self.level3,
-        ) = struct.unpack("!HHHIQQQ", message[1:])
-        self.set_timestamp(ts1, ts2)
-
-    def pack(self):
-        (ts1, ts2) = self.split_timestamp()
-        return struct.pack(
-            "!cHHHIQQQ",
-            self.type,
-            self.stock_locate,
-            self.tracking_number,
-            ts1,
-            ts2,
-            self.level1,
-            self.level2,
-            self.level3,
-        )
-
-
-class MWCBBreachMessage(ITCH50MarketMessage):
-    type = b"W"
-    description = "MWCB Breach Message"
-    message_size = struct.calcsize("!HHHIc") + 1
-
-    def __init__(self, message):
-        (self.stock_locate, self.tracking_number, ts1, ts2, self.breached_level) = (
-            struct.unpack("!HHHIc", message[1:])
-        )
-        self.set_timestamp(ts1, ts2)
-
-    def pack(self):
-        (ts1, ts2) = self.split_timestamp()
-        return struct.pack(
-            "!cHHHIc",
-            self.type,
-            self.stock_locate,
-            self.tracking_number,
-            ts1,
-            ts2,
-            self.breached_level,
-        )
-
-
-class IPOQuotingPeriodUpdateMessage(ITCH50MarketMessage):
-<<<<<<< HEAD
-    type = b'k'
-    description = "Retail Price Improvement Message"
-=======
-    type = b"K"
-    description = "IPO Quoting Period Update Message"
->>>>>>> f8f87aaf
-    message_size = struct.calcsize("!HHHI8sIcI") + 1
-
-    def __init__(self, message):
-        (
-            self.stock_locate,
-            self.tracking_number,
-            ts1,
-            ts2,
-            self.stock,
-            self.ipo_quotation_release_time,
-            self.ipo_quotation_release_qualifier,
-            self.ipo_price,
-        ) = struct.unpack("!HHHI8sIcI", message[1:])
-        self.set_timestamp(ts1, ts2)
-
-    def pack(self):
-        (ts1, ts2) = self.split_timestamp()
-        return struct.pack(
-            "!cHHHI8sIcI",
-            self.type,
-            self.stock_locate,
-            self.tracking_number,
-            ts1,
-            ts2,
-            self.stock,
-            self.ipo_quotation_release_time,
-            self.ipo_quotation_release_qualifier,
-            self.ipo_price,
-        )
-
-
-class LULDAuctionCollarMessage(ITCH50MarketMessage):
-<<<<<<< HEAD
-    type = b'J'
-    description = "Limit Up - Limit Down (LULD) Auction Collar Message"
-    message_size = struct.calcsize("!HHHI8sIIIi") + 1  
-    def __init__(self, message):
-        (self.stock_locate,
-         self.tracking_number,
-         ts1,
-         ts2,
-         self.stock,
-         self.ref_price,
-         self.upper_auction_collar_price,
-         self.lower_auction_collar_price,
-         self.auction_collar_extension) = struct.unpack("!HHHI8sIIIi", message[1:])
-
-        self.set_timestamp(ts1, ts2)
-
-    def pack(self):
-        ts1, ts2 = self.split_timestamp()
-        return struct.pack("!cHHHI8sIIIi",
-                           self.type,
-                           self.stock_locate,
-                           self.tracking_number,
-                           ts1,
-                           ts2,
-                           self.stock,
-                           self.ref_price,
-                           self.upper_auction_collar_price,
-                           self.lower_auction_collar_price,
-                           self.auction_collar_extension)
-    
-
-class OperationalHaltMessage(ITCH50MarketMessage):
-    type = b'H'
-=======
-    type = b"J"
-    description = "LULD Auction Collar Message"
-    message_size = struct.calcsize("!HHHI8sIIII") + 1
-
-    def __init__(self, message):
-        (
-            self.stock_locate,
-            self.tracking_number,
-            ts1,
-            ts2,
-            self.stock,
-            self.auction_collar_reference_price,
-            self.upper_auction_collar_price,
-            self.lower_auction_collar_price,
-            self.auction_collar_extension,
-        ) = struct.unpack("!HHHI8sIIII", message[1:])
-        self.set_timestamp(ts1, ts2)
-
-    def pack(self):
-        (ts1, ts2) = self.split_timestamp()
-        return struct.pack(
-            "!cHHHI8sIIII",
-            self.type,
-            self.stock_locate,
-            self.tracking_number,
-            ts1,
-            ts2,
-            self.stock,
-            self.auction_collar_reference_price,
-            self.upper_auction_collar_price,
-            self.lower_auction_collar_price,
-            self.auction_collar_extension,
-        )
-
-
-class OperationalHaltMessage(ITCH50MarketMessage):
-    type = b"h"
->>>>>>> f8f87aaf
-    description = "Operational Halt Message"
-    message_size = struct.calcsize("!HHHI8scc") + 1 
-
-    def __init__(self, message):
-<<<<<<< HEAD
-        (self.stock_locate,
-         self.tracking_number,
-         ts1,
-         ts2,
-         self.stock,
-         self.market_code,
-         self.halt_action) = struct.unpack("!HHHI8scc", message[1:])
-
-        self.set_timestamp(ts1, ts2)
-
-    def pack(self):
-        ts1, ts2 = self.split_timestamp()
-        return struct.pack("!cHHHI8scc",
-                           self.type,
-                           self.stock_locate,
-                           self.tracking_number,
-                           ts1,
-                           ts2,
-                           self.stock,
-                           self.market_code,
-                           self.halt_action)
-    
-    
-class DirectListingCapitalRaiseMessage(ITCH50MarketMessage):
-    type = b'O'
-    description = "Direct Listing with Capital Raise (DLCR) Message"
-    message_size = struct.calcsize("!HHHI8scIIIIQII") + 1  # +1 for message type byte
-
-    def __init__(self, message):
-        (self.stock_locate,
-         self.tracking_number,
-         ts1,
-         ts2,
-         self.stock,
-         self.open_eligibility_status,
-         self.min_allowable_price,
-         self.max_allowable_price,
-         self.near_execution_price,
-         self.near_execution_time,
-         self.lower_price_range_collar,
-         self.upper_price_range_collar) = struct.unpack("!HHHI8scIIIIQII", message[1:])
-
-        self.set_timestamp(ts1, ts2)
-
-    def pack(self):
-        ts1, ts2 = self.split_timestamp()
-        return struct.pack("!cHHHI8scIIIIQII",
-                           self.type,
-                           self.stock_locate,
-                           self.tracking_number,
-                           ts1,
-                           ts2,
-                           self.stock,
-                           self.open_eligibility_status,
-                           self.min_allowable_price,
-                           self.max_allowable_price,
-                           self.near_execution_price,
-                           self.near_execution_time,
-                           self.lower_price_range_collar,
-                           self.upper_price_range_collar)
-=======
-        (
-            self.stock_locate,
-            self.tracking_number,
-            ts1,
-            ts2,
-            self.stock,
-            self.market_code,
-            self.operational_halt_action,
-        ) = struct.unpack("!HHHI8scc", message[1:])
-        self.set_timestamp(ts1, ts2)
-
-    def pack(self):
-        (ts1, ts2) = self.split_timestamp()
-        return struct.pack(
-            "!cHHHI8scc",
-            self.type,
-            self.stock_locate,
-            self.tracking_number,
-            ts1,
-            ts2,
-            self.stock,
-            self.market_code,
-            self.operational_halt_action,
-        )
-
->>>>>>> f8f87aaf
+import struct
+
+from ..message_parser import MarketMessage
+
+class ITCH50MarketMessage(MarketMessage):
+    """A market message in ITCH 4.1 format.
+    Updated to ITCH 5.0 format.
+
+class ITCH50MarketMessage(MarketMessage):
+    """A market message in ITCH 4.1 format."""
+
+    sysEventCodes = {
+        b"O": "Start of Messages",
+        b"S": "Start of System Hours",
+        b"Q": "Start of Market Hours",
+        b"M": "End of Market Hours",
+        b"E": "End of System Hours",
+        b"C": "End of Messages",
+    }
+
+    market = {
+        b"N": "NYSE",
+        b"A": "AMEX",
+        b"P": "Arca",
+        b"Q": "NASDAQ Global Select",
+        b"G": "NASDAQ Global Market",
+        b"S": "NASDAQ Capital Market",
+        b"Z": "BATS",
+        b"V": "Investors’ Exchange",
+        b" ": "Not available",
+    }
+
+    finStatusbsindicators = {
+        b"D": "Deficient",
+        b"E": "Deliquent",
+        b"Q": "Bankrupt",
+        b"S": "Suspended",
+        b"G": "Deficient and Bankrupt",
+        b"H": "Deficient and Deliquent",
+        b"J": "Delinquent and Bankrput",
+        b"K": "Deficient, Delinquent and Bankrupt",
+        b"C": "Creations and/or Redemptions Suspended for Exchange Traded Product",
+        b"N": "Normal (Defualt): Issuer Is NOT Deficient, Delinquent, or Bankrupt",
+        b" ": "Not available. Firms should refer to SIAC feeds for code if needed",
+    }
+
+    roundLotsOnly = {b"Y": "Only round lots", b"N": "Odd and Mixed lots"}
+
+    # These list get overriden in individual messages... still relevant?
+
+    tradingStates = {
+        b"H": "Halted across all U.S. equity markets / SROs",
+        b"P": "Paused across all U.S. equity markets / SROs",
+        b"Q": "Quotation only period for cross-SRO halt or pause",
+        b"T": "Trading on NASDAQ",
+    }
+
+    primaryMarketMaker = {
+        b"Y": "Primary market maker",
+        b"N": "Non-primary market maker",
+    }
+
+    marketMakerModes = {
+        b"N": "Normal",
+        b"P": "Passive",
+        b"S": "Syndicate",
+        b"R": "Pre-syndicate",
+        b"L": "Penalty",
+    }
+
+    marketParticipantStates = {
+        b"A": "Active",
+        b"E": "Excused",
+        b"W": "Withdrawn",
+        b"S": "Suspended",
+        b"D": "Deleted",
+    }
+
+    interest = {
+        b"B": "RPI orders avail on buy side",
+        b"S": "RPI orders avail on sell side",
+        b"A": "RPI orders avail on both sides",
+        b"N": "No RPI orders avail",
+    }
+
+    crossType = {
+        b"O": "NASDAQ Opening Cross",
+        b"C": "NASDAQ Closing Cross",
+        b"H": "Cross for IPO and Halted Securities",
+        b"I": "NASDAQ Cross Network: Intraday Cross and Post-Close Cross",
+    }
+
+    def print_out(self, indent):
+        print(indent + self.description)
+
+    def set_timestamp(self, ts1, ts2):
+        self.timestamp = ts2 | (ts1 << 32)
+
+    def split_timestamp(self):
+        ts1 = self.timestamp >> 32
+        ts2 = self.timestamp - (ts1 << 32)
+        return (ts1, ts2)
+
+
+class SystemEventMessage(ITCH50MarketMessage):
+    type = b"S"
+    description = "System Event Message"
+    message_size = struct.calcsize("!HHHIc") + 1
+
+    def __init__(self, message):
+        (self.stock_locate, self.tracking_number, ts1, ts2, self.code) = struct.unpack(
+            "!HHHIc", message[1:]
+        )
+        self.set_timestamp(ts1, ts2)
+
+    def pack(self):
+        (ts1, ts2) = self.split_timestamp()
+        return struct.pack(
+            "!cHHHIc",
+            self.type,
+            self.stock_locate,
+            self.tracking_number,
+            ts1,
+            ts2,
+            self.code,
+        )
+
+
+class StockDirectoryMessage(ITCH50MarketMessage):
+    type = b"R"
+    description = "Stock Directory Message"
+    message_size = struct.calcsize("!HHHI8sccIcc2scccccIc") + 1
+
+    def __init__(self, message):
+        (
+            self.stock_locate,
+            self.tracking_number,
+            ts1,
+            ts2,
+            self.stock,
+            self.category,
+            self.status,
+            self.lotsize,
+            self.lotsonly,
+            self.issue_class,
+            self.issue_sub,
+            self.authenticity,
+            self.shortsale_thresh,
+            self.ipo_flag,
+            self.luld_ref,
+            self.etp_flag,
+            self.etp_leverage,
+            self.inverse_ind,
+        ) = struct.unpack("!HHHI8sccIcc2scccccIc", message[1:])
+        self.set_timestamp(ts1, ts2)
+
+    def pack(self):
+        (ts1, ts2) = self.split_timestamp()
+        return struct.pack(
+            "!cHHHI8sccIcc2scccccIc",
+            self.type,
+            self.stock_locate,
+            self.tracking_number,
+            ts1,
+            ts2,
+            self.stock,
+            self.category,
+            self.status,
+            self.lotsize,
+            self.lotsonly,
+            self.issue_class,
+            self.issue_sub,
+            self.authenticity,
+            self.shortsale_thresh,
+            self.ipo_flag,
+            self.luld_ref,
+            self.etp_flag,
+            self.etp_leverage,
+            self.inverse_ind,
+        )
+
+
+class StockTradingActionMessage(ITCH50MarketMessage):
+    type = b"H"
+    description = "Stock Trading Message"
+    message_size = struct.calcsize("!HHHI8scc4s") + 1
+
+    def __init__(self, message):
+        (
+            self.stock_locate,
+            self.tracking_number,
+            ts1,
+            ts2,
+            self.stock,
+            self.state,
+            self.reserved,
+            self.reason,
+        ) = struct.unpack("!HHHI8scc4s", message[1:])
+        self.set_timestamp(ts1, ts2)
+
+    def pack(self):
+        (ts1, ts2) = self.split_timestamp()
+        return struct.pack(
+            "!cHHHI8scc4s",
+            self.type,
+            self.stock_locate,
+            self.tracking_number,
+            ts1,
+            ts2,
+            self.stock,
+            self.state,
+            self.reserved,
+            self.reason,
+        )
+
+
+class RegSHOMessage(ITCH50MarketMessage):
+    type = b"Y"
+    description = "Reg SHO Short Sale Message"
+    message_size = struct.calcsize("!HHHI8sc") + 1
+
+    def __init__(self, message):
+        (self.stock_locate, self.tracking_number, ts1, ts2, self.stock, self.action) = (
+            struct.unpack("!HHHI8sc", message[1:])
+        )
+        self.set_timestamp(ts1, ts2)
+
+    def pack(self):
+        (ts1, ts2) = self.split_timestamp()
+        return struct.pack(
+            "!cHHHI8sc",
+            self.type,
+            self.stock_locate,
+            self.tracking_number,
+            ts1,
+            ts2,
+            self.stock,
+            self.action,
+        )
+
+
+class MarketParticipantPositionMessage(ITCH50MarketMessage):
+    type = b"L"
+    description = "Market Participant Message"
+    message_size = struct.calcsize("!HHHI4s8sccc") + 1
+
+    def __init__(self, message):
+        (
+            self.stock_locate,
+            self.tracking_number,
+            ts1,
+            ts2,
+            self.mpid,
+            self.stock,
+            self.primaryMarketMaker,
+            self.marketMakermode,
+            self.state,
+        ) = struct.unpack("!HHHI4s8sccc", message[1:])
+        self.set_timestamp(ts1, ts2)
+
+    def pack(self):
+        (ts1, ts2) = self.split_timestamp()
+        return struct.pack(
+            "!cHHHI4s8sccc",
+            self.type,
+            self.stock_locate,
+            self.tracking_number,
+            ts1,
+            ts2,
+            self.mpid,
+            self.stock,
+            self.primaryMarketMaker,
+            self.marketMakermode,
+            self.state,
+        )
+
+
+class AddOrderMessage(ITCH50MarketMessage):
+    type = b"A"
+    description = "Add Order Message"
+    message_size = struct.calcsize("!HHHIQcI8sI") + 1
+
+    def __init__(self, message):
+        (
+            self.stock_locate,
+            self.tracking_number,
+            ts1,
+            ts2,
+            self.orderRefNum,
+            self.bsindicator,
+            self.shares,
+            self.stock,
+            self.price,
+        ) = struct.unpack("!HHHIQcI8sI", message[1:])
+        self.set_timestamp(ts1, ts2)
+
+    def pack(self):
+        (ts1, ts2) = self.split_timestamp()
+        return struct.pack(
+            "!cHHHIQcI8sI",
+            self.type,
+            self.stock_locate,
+            self.tracking_number,
+            ts1,
+            ts2,
+            self.orderRefNum,
+            self.bsindicator,
+            self.shares,
+            self.stock,
+            self.price,
+        )
+
+
+class AddOrderMPIDMessage(ITCH50MarketMessage):
+    type = b"F"
+    description = "Add Order w/ MPID Message"
+    message_size = struct.calcsize("!HHHIQcI8sI4s") + 1
+
+    def __init__(self, message):
+        (
+            self.stock_locate,
+            self.tracking_number,
+            ts1,
+            ts2,
+            self.orderRefNum,
+            self.bsindicator,
+            self.shares,
+            self.stock,
+            self.price,
+            self.attribution,
+        ) = struct.unpack("!HHHIQcI8sI4s", message[1:])
+        self.set_timestamp(ts1, ts2)
+
+    def pack(self):
+        (ts1, ts2) = self.split_timestamp()
+        return struct.pack(
+            "!cHHHIQcI8sI4s",
+            self.type,
+            self.stock_locate,
+            self.tracking_number,
+            ts1,
+            ts2,
+            self.orderRefNum,
+            self.bsindicator,
+            self.shares,
+            self.stock,
+            self.price,
+            self.attribution,
+        )
+
+
+class OrderExecutedMessage(ITCH50MarketMessage):
+    type = b"E"
+    description = "Order Executed Message"
+    message_size = struct.calcsize("!HHHIQIQ") + 1
+
+    def __init__(self, message):
+        (
+            self.stock_locate,
+            self.tracking_number,
+            ts1,
+            ts2,
+            self.orderRefNum,
+            self.shares,
+            self.match,
+        ) = struct.unpack("!HHHIQIQ", message[1:])
+        self.set_timestamp(ts1, ts2)
+
+    def pack(self):
+        (ts1, ts2) = self.split_timestamp()
+        return struct.pack(
+            "!cHHHIQIQ",
+            self.type,
+            self.stock_locate,
+            self.tracking_number,
+            ts1,
+            ts2,
+            self.orderRefNum,
+            self.shares,
+            self.match,
+        )
+
+
+class OrderExecutedPriceMessage(ITCH50MarketMessage):
+    type = b"C"
+    description = "Order Executed w/ Price Message"
+    message_size = struct.calcsize("!HHHIQIQcI") + 1
+
+    def __init__(self, message):
+        (
+            self.stock_locate,
+            self.tracking_number,
+            ts1,
+            ts2,
+            self.orderRefNum,
+            self.shares,
+            self.match,
+            self.printable,
+            self.price,
+        ) = struct.unpack("!HHHIQIQcI", message[1:])
+        self.set_timestamp(ts1, ts2)
+
+    def pack(self):
+        (ts1, ts2) = self.split_timestamp()
+        return struct.pack(
+            "!cHHHIQIQcI",
+            self.type,
+            self.stock_locate,
+            self.tracking_number,
+            ts1,
+            ts2,
+            self.orderRefNum,
+            self.shares,
+            self.match,
+            self.printable,
+            self.price,
+        )
+
+
+class OrderCancelMessage(ITCH50MarketMessage):
+    type = b"X"
+    description = "Order Cancel Message"
+    message_size = struct.calcsize("!HHHIQI") + 1
+
+    def __init__(self, message):
+        (
+            self.stock_locate,
+            self.tracking_number,
+            ts1,
+            ts2,
+            self.orderRefNum,
+            self.cancelShares,
+        ) = struct.unpack("!HHHIQI", message[1:])
+        self.set_timestamp(ts1, ts2)
+
+    def pack(self):
+        (ts1, ts2) = self.split_timestamp()
+        return struct.pack(
+            "!cHHHIQI",
+            self.type,
+            self.stock_locate,
+            self.tracking_number,
+            ts1,
+            ts2,
+            self.orderRefNum,
+            self.cancelShares,
+        )
+
+
+class OrderDeleteMessage(ITCH50MarketMessage):
+    type = b"D"
+    description = "Order Delete Message"
+    message_size = struct.calcsize("!HHHIQ") + 1
+
+    def __init__(self, message):
+        (self.stock_locate, self.tracking_number, ts1, ts2, self.orderRefNum) = (
+            struct.unpack("!HHHIQ", message[1:])
+        )
+        self.set_timestamp(ts1, ts2)
+
+    def pack(self):
+        (ts1, ts2) = self.split_timestamp()
+        return struct.pack(
+            "!cHHHIQ",
+            self.type,
+            self.stock_locate,
+            self.tracking_number,
+            ts1,
+            ts2,
+            self.orderRefNum,
+        )
+
+
+class OrderReplaceMessage(ITCH50MarketMessage):
+    type = b"U"
+    description = "Order Replaced Message"
+    message_size = struct.calcsize("!HHHIQQII") + 1
+
+    def __init__(self, message):
+        (
+            self.stock_locate,
+            self.tracking_number,
+            ts1,
+            ts2,
+            self.origOrderRefNum,
+            self.newOrderRefNum,
+            self.shares,
+            self.price,
+        ) = struct.unpack("!HHHIQQII", message[1:])
+        self.set_timestamp(ts1, ts2)
+
+    def pack(self):
+        (ts1, ts2) = self.split_timestamp()
+        return struct.pack(
+            "!cHHHIQQII",
+            self.type,
+            self.stock_locate,
+            self.tracking_number,
+            ts1,
+            ts2,
+            self.origOrderRefNum,
+            self.newOrderRefNum,
+            self.shares,
+            self.price,
+        )
+
+
+class TradeMessage(ITCH50MarketMessage):
+    type = b"P"
+    description = "Trade Message"
+    message_size = struct.calcsize("!HHHIQcI8sIQ") + 1
+
+    def __init__(self, message):
+        (
+            self.stock_locate,
+            self.tracking_number,
+            ts1,
+            ts2,
+            self.orderRefNum,
+            self.bsindicator,
+            self.shares,
+            self.stock,
+            self.price,
+            self.match,
+        ) = struct.unpack("!HHHIQcI8sIQ", message[1:])
+        self.set_timestamp(ts1, ts2)
+
+    def pack(self):
+        (ts1, ts2) = self.split_timestamp()
+        return struct.pack(
+            "!cHHHIQcI8sIQ",
+            self.type,
+            self.stock_locate,
+            self.tracking_number,
+            ts1,
+            ts2,
+            self.orderRefNum,
+            self.bsindicator,
+            self.shares,
+            self.stock,
+            self.price,
+            self.match,
+        )
+
+
+class CrossTradeMessage(ITCH50MarketMessage):
+    type = b"Q"
+    description = "Cross Trade Message"
+    message_size = struct.calcsize("!HHHIQ8sIQc") + 1
+
+    def __init__(self, message):
+        (
+            self.stock_locate,
+            self.tracking_number,
+            ts1,
+            ts2,
+            self.shares,
+            self.stock,
+            self.price,
+            self.match,
+            self.crossType,
+        ) = struct.unpack("!HHHIQ8sIQc", message[1:])
+        self.set_timestamp(ts1, ts2)
+
+    def pack(self):
+        (ts1, ts2) = self.split_timestamp()
+        return struct.pack(
+            "!cHHHIQ8sIQc",
+            self.type,
+            self.stock_locate,
+            self.tracking_number,
+            ts1,
+            ts2,
+            self.shares,
+            self.stock,
+            self.price,
+            self.match,
+            self.crossType,
+        )
+
+
+class BrokenTradeMessage(ITCH50MarketMessage):
+    type = b"B"
+    description = "Broken Trade Message"
+    message_size = struct.calcsize("!HHHIQ") + 1
+
+    def __init__(self, message):
+        (self.stock_locate, self.tracking_number, ts1, ts2, self.match) = struct.unpack(
+            "!HHHIQ", message[1:]
+        )
+        self.set_timestamp(ts1, ts2)
+
+    def pack(self):
+        (ts1, ts2) = self.split_timestamp()
+        return struct.pack(
+            "!cHHHIQ",
+            self.type,
+            self.stock_locate,
+            self.tracking_number,
+            ts1,
+            ts2,
+            self.match,
+        )
+
+
+class NoiiMessage(ITCH50MarketMessage):
+    type = b"I"
+    description = "NOII Message"
+    message_size = struct.calcsize("!HHHIQQc8sIIIcc") + 1
+
+    def __init__(self, message):
+        (
+            self.stock_locate,
+            self.tracking_number,
+            ts1,
+            ts2,
+            self.pairedShares,
+            self.imbalance,
+            self.imbalanceDirection,
+            self.stock,
+            self.farPrice,
+            self.nearPrice,
+            self.currentRefPrice,
+            self.crossType,
+            self.priceVariationbsindicator,
+        ) = struct.unpack("!HHHIQQc8sIIIcc", message[1:])
+        self.set_timestamp(ts1, ts2)
+
+    def pack(self):
+        (ts1, ts2) = self.split_timestamp()
+        return struct.pack(
+            "!cHHHIQQc8sIIIcc",
+            self.type,
+            self.stock_locate,
+            self.tracking_number,
+            ts1,
+            ts2,
+            self.pairedShares,
+            self.imbalance,
+            self.imbalanceDirection,
+            self.stock,
+            self.farPrice,
+            self.nearPrice,
+            self.currentRefPrice,
+            self.crossType,
+            self.priceVariationbsindicator,
+        )
+
+
+class RpiiMessage(ITCH50MarketMessage):
+    type = b"N"
+    description = "Retail Price Improvement Message"
+    message_size = struct.calcsize("!HHHI8sc") + 1
+
+    def __init__(self, message):
+        (
+            self.stock_locate,
+            self.tracking_number,
+            ts1,
+            ts2,
+            self.stock,
+            self.interest,
+        ) = struct.unpack("!HHHI8sc", message[1:])
+        self.set_timestamp(ts1, ts2)
+
+    def pack(self):
+        (ts1, ts2) = self.split_timestamp()
+        return struct.pack(
+            "!cHHHI8sc",
+            self.type,
+            self.stock_locate,
+            self.tracking_number,
+            ts1,
+            ts2,
+            self.stock,
+            self.interest,
+        )
+
+
+class MWCBDeclineLevelMessage(ITCH50MarketMessage):
+    type = b"V"
+    description = "MWCB Decline Level Message"
+    message_size = struct.calcsize("!HHHIQQQ") + 1
+
+    def __init__(self, message):
+        (
+            self.stock_locate,
+            self.tracking_number,
+            ts1,
+            ts2,
+            self.level1,
+            self.level2,
+            self.level3,
+        ) = struct.unpack("!HHHIQQQ", message[1:])
+        self.set_timestamp(ts1, ts2)
+
+    def pack(self):
+        (ts1, ts2) = self.split_timestamp()
+        return struct.pack(
+            "!cHHHIQQQ",
+            self.type,
+            self.stock_locate,
+            self.tracking_number,
+            ts1,
+            ts2,
+            self.level1,
+            self.level2,
+            self.level3,
+        )
+
+
+class MWCBBreachMessage(ITCH50MarketMessage):
+    type = b"W"
+    description = "MWCB Breach Message"
+    message_size = struct.calcsize("!HHHIc") + 1
+
+    def __init__(self, message):
+        (self.stock_locate, self.tracking_number, ts1, ts2, self.breached_level) = (
+            struct.unpack("!HHHIc", message[1:])
+        )
+        self.set_timestamp(ts1, ts2)
+
+    def pack(self):
+        (ts1, ts2) = self.split_timestamp()
+        return struct.pack(
+            "!cHHHIc",
+            self.type,
+            self.stock_locate,
+            self.tracking_number,
+            ts1,
+            ts2,
+            self.breached_level,
+        )
+
+
+class IPOQuotingPeriodUpdateMessage(ITCH50MarketMessage):
+    type = b'k'
+    description = "Retail Price Improvement Message"
+    message_size = struct.calcsize("!HHHI8sIcI") + 1
+
+    def __init__(self, message):
+        (
+            self.stock_locate,
+            self.tracking_number,
+            ts1,
+            ts2,
+            self.stock,
+            self.ipo_quotation_release_time,
+            self.ipo_quotation_release_qualifier,
+            self.ipo_price,
+        ) = struct.unpack("!HHHI8sIcI", message[1:])
+        self.set_timestamp(ts1, ts2)
+
+    def pack(self):
+        (ts1, ts2) = self.split_timestamp()
+        return struct.pack(
+            "!cHHHI8sIcI",
+            self.type,
+            self.stock_locate,
+            self.tracking_number,
+            ts1,
+            ts2,
+            self.stock,
+            self.ipo_quotation_release_time,
+            self.ipo_quotation_release_qualifier,
+            self.ipo_price,
+        )
+
+
+class LULDAuctionCollarMessage(ITCH50MarketMessage):
+    type = b"J"
+    description = "LULD Auction Collar Message"
+    message_size = struct.calcsize("!HHHI8sIIII") + 1
+
+    def __init__(self, message):
+        (
+            self.stock_locate,
+            self.tracking_number,
+            ts1,
+            ts2,
+            self.stock,
+            self.auction_collar_reference_price,
+            self.upper_auction_collar_price,
+            self.lower_auction_collar_price,
+            self.auction_collar_extension,
+        ) = struct.unpack("!HHHI8sIIII", message[1:])
+        self.set_timestamp(ts1, ts2)
+
+    def pack(self):
+        (ts1, ts2) = self.split_timestamp()
+        return struct.pack(
+            "!cHHHI8sIIII",
+            self.type,
+            self.stock_locate,
+            self.tracking_number,
+            ts1,
+            ts2,
+            self.stock,
+            self.auction_collar_reference_price,
+            self.upper_auction_collar_price,
+            self.lower_auction_collar_price,
+            self.auction_collar_extension,
+        )
+
+
+class OperationalHaltMessage(ITCH50MarketMessage):
+    type = b"h"
+    description = "Operational Halt Message"
+    message_size = struct.calcsize("!HHHI8scc") + 1 
+
+    def __init__(self, message):
+        (self.stock_locate,
+         self.tracking_number,
+         ts1,
+         ts2,
+         self.stock,
+         self.market_code,
+         self.halt_action) = struct.unpack("!HHHI8scc", message[1:])
+
+        self.set_timestamp(ts1, ts2)
+
+    def pack(self):
+        ts1, ts2 = self.split_timestamp()
+        return struct.pack("!cHHHI8scc",
+                           self.type,
+                           self.stock_locate,
+                           self.tracking_number,
+                           ts1,
+                           ts2,
+                           self.stock,
+                           self.market_code,
+                           self.halt_action)
+    
+    
+class DirectListingCapitalRaiseMessage(ITCH50MarketMessage):
+    type = b'O'
+    description = "Direct Listing with Capital Raise (DLCR) Message"
+    message_size = struct.calcsize("!HHHI8scIIIIQII") + 1  # +1 for message type byte
+
+    def __init__(self, message):
+        (self.stock_locate,
+         self.tracking_number,
+         ts1,
+         ts2,
+         self.stock,
+         self.open_eligibility_status,
+         self.min_allowable_price,
+         self.max_allowable_price,
+         self.near_execution_price,
+         self.near_execution_time,
+         self.lower_price_range_collar,
+         self.upper_price_range_collar) = struct.unpack("!HHHI8scIIIIQII", message[1:])
+
+        self.set_timestamp(ts1, ts2)
+
+    def pack(self):
+        ts1, ts2 = self.split_timestamp()
+        return struct.pack("!cHHHI8scIIIIQII",
+                           self.type,
+                           self.stock_locate,
+                           self.tracking_number,
+                           ts1,
+                           ts2,
+                           self.stock,
+                           self.open_eligibility_status,
+                           self.min_allowable_price,
+                           self.max_allowable_price,
+                           self.near_execution_price,
+                           self.near_execution_time,
+                           self.lower_price_range_collar,
+                           self.upper_price_range_collar)